--- conflicted
+++ resolved
@@ -141,11 +141,7 @@
         assert efficiency.shape == response.wavelength.shape + (1,)
         window_size = 1 - self.transmission_lower_bound
         scaled_error = (self.transmission_lower_bound - efficiency) / window_size
-<<<<<<< HEAD
         return jnp.mean(nn.softplus(scaled_error) ** 2)
-=======
-        return jnp.mean(nn.softplus(scaled_error))
->>>>>>> cca53e56
 
     def distance_to_target(self, response: common.GratingResponse) -> jnp.ndarray:
         """Compute distance from the component `response` to the challenge target."""
